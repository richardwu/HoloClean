--- conflicted
+++ resolved
@@ -15,19 +15,14 @@
         for f in featurizers:
             f.setup_featurizer(self.ds, self.total_vars, self.classes, self.processes)
         tensors = [f.create_tensor() for f in featurizers]
-<<<<<<< HEAD
         self.featurizer_info = [FeatInfo(featurizers[i].name, t.size()[2], featurizers[i].learnable, featurizers[i].init_weight) for i, t in enumerate(tensors)]
-=======
-        # save size info of all featurizers
-        self.featurizer_info = [(str(type(featurizers[i])), t.size()[2]) for i, t in enumerate(tensors)]
->>>>>>> 136ed065
         tensor = torch.cat(tensors,2)
         # DEBUGING
         self.debugging = {}
         print("========== DEBUGGING ==========")
         for i, t in enumerate(tensors):
             debug = t[9324, :, :].numpy()
-            feat = str(type(featurizers[i]))
+            feat = featurizers[i].name
             self.debugging[feat] = {}
             self.debugging[feat]['size'] = debug.shape
             self.debugging[feat]['weights'] = debug
